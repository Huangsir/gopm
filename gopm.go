// Copyright 2013 gopm authors.
//
// Licensed under the Apache License, Version 2.0 (the "License"): you may
// not use this file except in compliance with the License. You may obtain
// a copy of the License at
//
//     http://www.apache.org/licenses/LICENSE-2.0
//
// Unless required by applicable law or agreed to in writing, software
// distributed under the License is distributed on an "AS IS" BASIS, WITHOUT
// WARRANTIES OR CONDITIONS OF ANY KIND, either express or implied. See the
// License for the specific language governing permissions and limitations
// under the License.

// gopm(Go Package Manager) is a Go package manage tool for search, install, update and share packages in Go.
package main

import (
	"os"
	"runtime"

	"github.com/codegangsta/cli"

	"github.com/gpmgo/gopm/cmd"
)

// +build go1.1

// Test that go1.1 tag above is included in builds. main.go refers to this definition.
const go11tag = true

<<<<<<< HEAD
const APP_VER = "0.5.5.1116"
=======
const APP_VER = "0.5.5.1129"
>>>>>>> b51fa8e0

// 	//cmd.CmdSearch,
// 		cmdClean,
// 		cmdDoc,
// 		cmdEnv,
// 		cmdFix,
// 		cmdList,
// 		cmdTest,
// 		cmdTool,
// 		cmdVet,
// }

func init() {
	runtime.GOMAXPROCS(runtime.NumCPU())
}

func main() {
	app := cli.NewApp()
	app.Name = "gopm"
	app.Usage = "Go Package Manager"
	app.Version = APP_VER
	app.Commands = []cli.Command{
		cmd.CmdGet,
		cmd.CmdGen,
		cmd.CmdRun,
		cmd.CmdBuild,
		cmd.CmdInstall,
		//cmd.CmdTest,
	}
	app.Run(os.Args)
}<|MERGE_RESOLUTION|>--- conflicted
+++ resolved
@@ -29,11 +29,7 @@
 // Test that go1.1 tag above is included in builds. main.go refers to this definition.
 const go11tag = true
 
-<<<<<<< HEAD
-const APP_VER = "0.5.5.1116"
-=======
 const APP_VER = "0.5.5.1129"
->>>>>>> b51fa8e0
 
 // 	//cmd.CmdSearch,
 // 		cmdClean,
