--- conflicted
+++ resolved
@@ -16,18 +16,14 @@
 
 import (
 	"os"
+	"strings"
 
 	"github.com/Unknwon/com"
 	"github.com/Unknwon/goconfig"
 	"github.com/codegangsta/cli"
-<<<<<<< HEAD
 
 	"github.com/gpmgo/gopm/doc"
-=======
->>>>>>> fcefc8ee
 	"github.com/gpmgo/gopm/log"
-	"os"
-	"strings"
 )
 
 var CmdRun = cli.Command{
